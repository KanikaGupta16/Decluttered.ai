# Byte-compiled / optimized / DLL files
__pycache__/
*.py[cod]
*$py.class

# C extensions
*.so

# Distribution / packaging
.Python
build/
develop-eggs/
dist/
downloads/
eggs/
.eggs/
lib/
lib64/
parts/
sdist/
var/
wheels/
share/python-wheels/
*.egg-info/
.installed.cfg
*.egg
MANIFEST

# PyInstaller
#  Usually these files are written by a python script from a template
#  before PyInstaller builds the exe, so as to inject date/other infos into it.
*.manifest
*.spec

# Installer logs
pip-log.txt
pip-delete-this-directory.txt

# Unit test / coverage reports
htmlcov/
.tox/
.nox/
.coverage
.coverage.*
.cache
nosetests.xml
coverage.xml
*.cover
*.py,cover
.hypothesis/
.pytest_cache/
cover/

# Translations
*.mo
*.pot

# Django stuff:
*.log
local_settings.py
db.sqlite3
db.sqlite3-journal

# Flask stuff:
instance/
.webassets-cache

# Scrapy stuff:
.scrapy

# Sphinx documentation
docs/_build/

# PyBuilder
.pybuilder/
target/

# Jupyter Notebook
.ipynb_checkpoints

# IPython
profile_default/
ipython_config.py

# pyenv
#   For a library or package, you might want to ignore these files since the code is
#   intended to run in multiple environments; otherwise, check them in:
# .python-version

# pipenv
#   According to pypa/pipenv#598, it is recommended to include Pipfile.lock in version control.
#   However, in case of collaboration, if having platform-specific dependencies or dependencies
#   having no cross-platform support, pipenv may install dependencies that don't work, or not
#   install all needed dependencies.
#Pipfile.lock

# poetry
#   Similar to Pipfile.lock, it is generally recommended to include poetry.lock in version control.
#   This is especially recommended for binary packages to ensure reproducibility, and is more
#   commonly ignored for libraries.
#   https://python-poetry.org/docs/basic-usage/#commit-your-poetrylock-file-to-version-control
#poetry.lock

# pdm
#   Similar to Pipfile.lock, it is generally recommended to include pdm.lock in version control.
#pdm.lock
#   pdm stores project-wide configurations in .pdm.toml, but it is recommended to not include it
#   in version control.
#   https://pdm.fming.dev/#use-with-ide
.pdm.toml

# PEP 582; used by e.g. github.com/David-OConnor/pyflow and github.com/pdm-project/pdm
__pypackages__/

# Celery stuff
celerybeat-schedule
celerybeat.pid

# SageMath parsed files
*.sage.py

# Environments
.env
.venv
<<<<<<< HEAD
env/
venv/
ENV/
env.bak/
venv.bak/

# Spyder project settings
.spyderproject
.spyproject

# Rope project settings
.ropeproject

# mkdocs documentation
/site

# mypy
.mypy_cache/
.dmypy.json
dmypy.json

# Pyre type checker
.pyre/

# pytype static type analyzer
.pytype/

# Cython debug symbols
cython_debug/

# PyCharm
#  JetBrains specific template is maintained in a separate JetBrains.gitignore that can
#  be added to the global gitignore or merged into this project gitignore.  For a PyCharm
#  project, it is recommended to ignore PyInstaller spec files and anything inside the
#  /build directory.
.idea/

# VS Code
.vscode/
*.code-workspace

# Chrome profiles and browser data
chrome_profile*/
temp_profile_html/
chrome_debug.log
lockfile

# Selenium and WebDriver
chromedriver*
geckodriver*
msedgedriver*
webdriver/

# API credentials and sensitive data
credentials.json
*.pem
*.key
*.crt
*.p12
token.json
client_secret*.json

# Temporary files
*.tmp
*.temp
temp/
tmp/

# Debug and log files
*.log
debug_*.html
*.debug
logs/

# OS generated files
.DS_Store
.DS_Store?
._*
.Spotlight-V100
.Trashes
ehthumbs.db
Thumbs.db
Desktop.ini

# ngrok
ngrok
ngrok.exe
ngrok.yml
.ngrok2/

# Node modules (if any frontend)
node_modules/
npm-debug.log*
yarn-debug.log*
yarn-error.log*

# Local development
local_settings.py
development.ini
.env.local
.env.development.local
.env.test.local
.env.production.local

# Database files
*.db
*.sqlite
*.sqlite3

# Backup files
*.bak
*.backup
*~

# Image files (if not needed in repo)
# Uncomment if you don't want to track images
# *.jpg
# *.jpeg
# *.png
# *.gif
# *.bmp
# *.tiff
# *.webp

# Downloaded files
downloads/
Downloads/

# Chrome crash dumps
CrashpadMetrics*
BrowserMetrics*

# Cache directories
.cache/
__pycache__/
.pytest_cache/

# Local configuration overrides
local_config.py
config_local.py

# API test files (optional - remove if you want to track them)
test_*.py
*_test.py

# Documentation build
docs/build/
_build/

# Jupyter notebook checkpoints
.ipynb_checkpoints/

# Virtual environment activation scripts
activate
activate.bat
activate.ps1
deactivate.bat
=======
./frontend/.env
>>>>>>> d4e3b2ea
<|MERGE_RESOLUTION|>--- conflicted
+++ resolved
@@ -121,165 +121,4 @@
 
 # Environments
 .env
-.venv
-<<<<<<< HEAD
-env/
-venv/
-ENV/
-env.bak/
-venv.bak/
-
-# Spyder project settings
-.spyderproject
-.spyproject
-
-# Rope project settings
-.ropeproject
-
-# mkdocs documentation
-/site
-
-# mypy
-.mypy_cache/
-.dmypy.json
-dmypy.json
-
-# Pyre type checker
-.pyre/
-
-# pytype static type analyzer
-.pytype/
-
-# Cython debug symbols
-cython_debug/
-
-# PyCharm
-#  JetBrains specific template is maintained in a separate JetBrains.gitignore that can
-#  be added to the global gitignore or merged into this project gitignore.  For a PyCharm
-#  project, it is recommended to ignore PyInstaller spec files and anything inside the
-#  /build directory.
-.idea/
-
-# VS Code
-.vscode/
-*.code-workspace
-
-# Chrome profiles and browser data
-chrome_profile*/
-temp_profile_html/
-chrome_debug.log
-lockfile
-
-# Selenium and WebDriver
-chromedriver*
-geckodriver*
-msedgedriver*
-webdriver/
-
-# API credentials and sensitive data
-credentials.json
-*.pem
-*.key
-*.crt
-*.p12
-token.json
-client_secret*.json
-
-# Temporary files
-*.tmp
-*.temp
-temp/
-tmp/
-
-# Debug and log files
-*.log
-debug_*.html
-*.debug
-logs/
-
-# OS generated files
-.DS_Store
-.DS_Store?
-._*
-.Spotlight-V100
-.Trashes
-ehthumbs.db
-Thumbs.db
-Desktop.ini
-
-# ngrok
-ngrok
-ngrok.exe
-ngrok.yml
-.ngrok2/
-
-# Node modules (if any frontend)
-node_modules/
-npm-debug.log*
-yarn-debug.log*
-yarn-error.log*
-
-# Local development
-local_settings.py
-development.ini
-.env.local
-.env.development.local
-.env.test.local
-.env.production.local
-
-# Database files
-*.db
-*.sqlite
-*.sqlite3
-
-# Backup files
-*.bak
-*.backup
-*~
-
-# Image files (if not needed in repo)
-# Uncomment if you don't want to track images
-# *.jpg
-# *.jpeg
-# *.png
-# *.gif
-# *.bmp
-# *.tiff
-# *.webp
-
-# Downloaded files
-downloads/
-Downloads/
-
-# Chrome crash dumps
-CrashpadMetrics*
-BrowserMetrics*
-
-# Cache directories
-.cache/
-__pycache__/
-.pytest_cache/
-
-# Local configuration overrides
-local_config.py
-config_local.py
-
-# API test files (optional - remove if you want to track them)
-test_*.py
-*_test.py
-
-# Documentation build
-docs/build/
-_build/
-
-# Jupyter notebook checkpoints
-.ipynb_checkpoints/
-
-# Virtual environment activation scripts
-activate
-activate.bat
-activate.ps1
-deactivate.bat
-=======
-./frontend/.env
->>>>>>> d4e3b2ea
+.venv